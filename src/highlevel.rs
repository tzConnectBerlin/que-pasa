--- conflicted
+++ resolved
@@ -119,43 +119,6 @@
 
 #[test]
 fn test_generate() {
-<<<<<<< HEAD
-    let json = json::parse(&load_test(
-        "test/KT1U7Adyu5A7JWvEVSKjJEkG2He2SU1nATfq.script",
-    ))
-    .unwrap();
-    let storage_definition = &json["code"][1]["args"][0];
-    let ast = crate::storage::storage_from_json(storage_definition.clone()).unwrap();
-    println!("{:#?}", ast);
-    //let node = Node::build(Context::init(), ast);
-    let context = Context::init();
-    let mut big_map_tables_names = Vec::new();
-    //initialize the big_map_tables_names with the starting table_name "storage"
-    big_map_tables_names.push(context.table_name.clone());
-    let node = Node::build(context.clone(), ast, &mut big_map_tables_names);
-    println!("{:#?}", node);
-    let mut generator = crate::postgresql_generator::PostgresqlGenerator::new();
-    let mut builder = table_builder::TableBuilder::new();
-    builder.populate(&node).unwrap();
-    let mut sorted_tables: Vec<_> = builder.tables.iter().collect();
-    sorted_tables.sort_by_key(|a| a.0);
-    let mut tables: Vec<crate::table::Table> = vec![];
-    for (_name, table) in sorted_tables {
-        print!("{}", generator.create_table_definition(table).unwrap());
-        tables.push(table.clone());
-        println!();
-    }
-    println!("{}", serde_json::to_string(&tables).unwrap());
-
-    let p = Path::new("test/KT1U7Adyu5A7JWvEVSKjJEkG2He2SU1nATfq.tables.json");
-    let file = File::open(p).unwrap();
-    let reader = BufReader::new(file);
-    let v: Vec<crate::table::Table> = serde_json::from_reader(reader).unwrap();
-    assert_eq!(v.len(), tables.len());
-    //test doesn't verify view exist
-    for i in 0..v.len() {
-        assert_eq!(v[i], tables[i]);
-=======
     let contract_id_array = vec![
         "KT1U7Adyu5A7JWvEVSKjJEkG2He2SU1nATfq",
         "KT1LYbgNsG2GYMfChaVCXunjECqY59UJRWBf",
@@ -166,7 +129,8 @@
         let storage_definition = &json["code"][1]["args"][0];
         let ast = crate::storage::storage_from_json(storage_definition.clone()).unwrap();
         println!("{:#?}", ast);
-        let node = Node::build(Context::init(), ast);
+        let mut big_map_tables_names = Vec::new();
+        let node = Node::build(Context::init(), ast, &mut big_map_tables_names);
         println!("{:#?}", node);
         let mut generator = crate::postgresql_generator::PostgresqlGenerator::new();
         let mut builder = table_builder::TableBuilder::new();
@@ -190,7 +154,6 @@
         for i in 0..v.len() {
             assert_eq!(v[i], tables[i]);
         }
->>>>>>> 32375c7d
     }
 }
 
@@ -260,7 +223,7 @@
         },
     ];
 
-    for contract in contracts {
+    for contract in &contracts {
         println!("contract {:?}", contract);
         let script_json = json::parse(&load_test(&format!("test/{}.script", contract.id))).unwrap();
         let node = get_node_from_script_json(&script_json).unwrap();
