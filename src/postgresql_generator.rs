--- conflicted
+++ resolved
@@ -3,6 +3,7 @@
 use crate::storage::SimpleExpr;
 use crate::table::{Column, Table};
 use crate::tx_context::{TxContext, TxContextMap};
+use crate::CONFIG;
 use chrono::{DateTime, Utc};
 use native_tls::{Certificate, TlsConnector};
 use postgres::{Client, NoTls, Transaction};
@@ -22,29 +23,18 @@
     }
 }
 
-<<<<<<< HEAD
-pub fn connect() -> Res<Client> {
-    let url = &crate::config::CONFIG.database_url;
-    debug!("DATABASE_URL={}", url);
-    Ok(Client::connect(url, NoTls)?)
-}
-=======
-pub(crate) fn connect(ssl: bool, ca_cert: Option<&str>) -> Res<Client> {
-    let url = std::env::var(&"DATABASE_URL").unwrap();
-    debug!("DATABASE_URL={}", url);
->>>>>>> d8fe6c01
-
-    if ssl {
+pub(crate) fn connect() -> Res<Client> {
+    if CONFIG.ssl {
         let mut builder = TlsConnector::builder();
-        if let Some(ca_cert) = ca_cert {
+        if let Some(ca_cert) = &CONFIG.ca_cert {
             builder.add_root_certificate(Certificate::from_pem(&fs::read(ca_cert)?)?);
         }
         let connector = builder.build()?;
         let connector = MakeTlsConnector::new(connector);
 
-        Ok(postgres::Client::connect(&url, connector)?)
+        Ok(postgres::Client::connect(&CONFIG.database_url, connector)?)
     } else {
-        Ok(Client::connect(&url, NoTls)?)
+        Ok(Client::connect(&CONFIG.database_url, NoTls)?)
     }
 }
 
